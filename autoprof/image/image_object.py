import torch
import numpy as np
from copy import deepcopy
from .window_object import Window, Window_List
from astropy.io import fits
from .. import AP_config
__all__ = ["BaseImage", "Image_List"]

class BaseImage(object):
    """Core class to represent images. Any image is represented by a data
    matrix, pixelscale, and window in cooridnate space. With this
    information, an image object can undergo arithmatic with other
    image objects while preserving logical image boundaries. The image
    object can also determine coordinate locations for all of its
    pixels (get_coordinate_meshgrid).

    Parameters:
        data: the matrix of pixel values for the image
        pixelscale: the length of one side of a pixel in arcsec/pixel
        window: an AutoProf Window object which defines the spatial cooridnates on the sky
        filename: a filename from which to load the image.
        zeropoint: photometric zero point for converting from pixel flux to magnitude
        note: a note about this image if any
        origin
    """

    def __init__(self, data = None, pixelscale = None, window = None, filename = None, zeropoint = None, note = None, origin = None, center = None, **kwargs):
        
        self._data = None
        
        if filename is not None:
            self.load(filename)
            return
        assert not (pixelscale is None and window is None)
        self.data = data
        self.zeropoint = None if zeropoint is None else torch.as_tensor(zeropoint, dtype = AP_config.ap_dtype, device = AP_config.ap_device)
        self.note = note
        if window is None:
            self.pixelscale = torch.as_tensor(pixelscale, dtype = AP_config.ap_dtype, device = AP_config.ap_device)
            shape = torch.flip(torch.tensor(data.shape, dtype = AP_config.ap_dtype, device = AP_config.ap_device),(0,)) * self.pixelscale
            if origin is None and center is None:
                origin = torch.zeros(2, dtype = AP_config.ap_dtype, device = AP_config.ap_device)
            elif center is None:
                origin = torch.as_tensor(origin, dtype = AP_config.ap_dtype, device = AP_config.ap_device)
            else:
                origin = torch.as_tensor(center, dtype = AP_config.ap_dtype, device = AP_config.ap_device) - shape/2
            self.window = Window(origin = origin, shape = shape)
        else:
            self.window = window
            if pixelscale is None:
                self.pixelscale = self.window.shape[0] / self.data.shape[1]
            else:
                self.pixelscale = torch.as_tensor(pixelscale, dtype = AP_config.ap_dtype, device = AP_config.ap_device)
            
    @property
    def origin(self):
        return self.window.origin
    @property
    def shape(self):
        return self.window.shape
    @property
    def center(self):
        return self.window.center
    def center_alignment(self):
        """Determine if the center of the image is aligned at a pixel center
        (True) or if it is aligned at a pixel edge (False).

        """
        return torch.isclose(((self.center - self.origin) / self.pixelscale) % 1, torch.tensor(0.5, dtype = AP_config.ap_dtype, device = AP_config.ap_device), atol = 0.25)
    @torch.no_grad()
    def pixel_center_alignment(self):
        """
        Determine the relative position of the center of a pixel with respect to the origin (mod 1)
        """
        return ((self.origin + 0.5*self.pixelscale)/self.pixelscale) % 1

    @property
    def data(self):
        return self._data
    @data.setter
    def data(self, data):
        self.set_data(data)
        
    def set_data(self, data, require_shape = True):
        if self._data is not None and require_shape:
            assert data.shape == self._data.shape
        self._data = data.to(dtype = AP_config.ap_dtype, device = AP_config.ap_device) if isinstance(data, torch.Tensor) else torch.as_tensor(data, dtype = AP_config.ap_dtype, device = AP_config.ap_device)
        
    def copy(self):
        return self.__class__(
            data = torch.clone(self.data),
            zeropoint = self.zeropoint,
            note = self.note,
            window = self.window,
        )
    def blank_copy(self):
        return self.__class__(
            data = torch.zeros_like(self.data),
            zeropoint = self.zeropoint,
            note = self.note,
            window = self.window,
        )
        
    def get_window(self, window):
        return self.__class__(
            data = self.data[window.get_indices(self)],
            pixelscale = self.pixelscale,
            zeropoint = self.zeropoint,
            note = self.note,
            origin = (self.window & window).origin,
        )
    
    def to(self, dtype = None, device = None):
        if dtype is None:
            dtype = AP_config.ap_dtype
        if device is None:
            device = AP_config.ap_device
        if self._data is not None:
            self._data = self._data.to(dtype = dtype, device = device)
        self.window.to(dtype = dtype, device = device)
        return self

<<<<<<< HEAD
    def crop(self, pixels):
        # does this show up?
        if len(pixels) == 1: # same crop in all dimension
            self.set_data(self.data[pixels[0]:self.data.shape[0] - pixels[0],pixels[0]:self.data.shape[1] - pixels[0]], require_shape = False)
            self.window -= pixels[0] * self.pixelscale
        elif len(pixels) == 2: # different crop in each dimension
            self.set_data(self.data[pixels[1]:self.data.shape[0] - pixels[1],pixels[0]:self.data.shape[1] - pixels[0]], require_shape = False)
            self.window -= torch.as_tensor(pixels, dtype = AP_config.ap_dtype, device = AP_config.ap_device) * self.pixelscale
        elif len(pixels) == 4: # different crop on all sides
            self.set_data(self.data[pixels[2]:self.data.shape[0] - pixels[3],pixels[0]:self.data.shape[1] - pixels[1]], require_shape = False)
            self.window -= torch.as_tensor(pixels, dtype = AP_config.ap_dtype, device = AP_config.ap_device) * self.pixelscale
=======
    def crop(self, *pixels):
        self.set_data(self.data[pixels[1]:-pixels[1],pixels[0]:-pixels[0]], require_shape = False)
        self.window -= torch.as_tensor(pixels, dtype = AP_config.ap_dtype, device = AP_config.ap_device) * self.pixelscale
>>>>>>> 2f316d9c
        return self

    def flatten(self, attribute = "data"):
        return getattr(self, attribute).reshape(-1)
    
    def get_coordinate_meshgrid_np(self, x = 0., y = 0.):
        return self.window.get_coordinate_meshgrid_np(self.pixelscale, x, y)
    def get_coordinate_meshgrid_torch(self, x = 0., y = 0.):
        return self.window.get_coordinate_meshgrid_torch(self.pixelscale, x, y)

    def reduce(self, scale):
        """This operation will downsample an image by the factor given. If
        scale = 2 then 2x2 blocks of pixels will be summed together to
        form individual larger pixels. A new image object will be
        returned with the appropriate pixelscale and data tensor. Note
        that the window does not change in this operation since the
        pixels are condensed, but the pixel size is increased
        correspondingly.

        Parameters:
            scale: factor by which to condense the image pixels. Each scale X scale region will be summed [int]

        """
        assert isinstance(scale, int) or scale.dtype is torch.int32
        if scale == 1:
            return self
        
        MS = self.data.shape[0] // scale
        NS = self.data.shape[1] // scale
        return self.__class__(
            data = self.data[:MS*scale, :NS*scale].reshape(MS, scale, NS, scale).sum(axis=(1, 3)),
            pixelscale = self.pixelscale * scale,
            zeropoint = self.zeropoint,
            note = self.note,
            window = self.window.make_copy(),
        )

    def _save_image_list(self):
        img_header = fits.Header()
        img_header["IMAGE"] = "PRIMARY"
        img_header["PXLSCALE"] = str(self.pixelscale.detach().cpu().item())
        img_header["WINDOW"] = str(self.window.get_state())
        if not self.zeropoint is None:
            img_header["ZEROPNT"] = str(self.zeropoint.detach().cpu().item())
        if not self.note is None:
            img_header["NOTE"] = str(self.note)
        image_list = [fits.PrimaryHDU(self._data.detach().cpu().numpy(), header = img_header)]
        return image_list
    def save(self, filename = None, overwrite = True):
        image_list = self._save_image_list()
        hdul = fits.HDUList(image_list)
        if filename is not None:
            hdul.writeto(filename, overwrite = overwrite)
        return hdul

    def load(self, filename):
        hdul = fits.open(filename)
        for hdu in hdul:
            if "IMAGE" in hdu.header and hdu.header["IMAGE"] == "PRIMARY":
                self.set_data(np.array(hdu.data, dtype = np.float64), require_shape = False)
                self.pixelscale = eval(hdu.header.get("PXLSCALE"))
                self.zeropoint = eval(hdu.header.get("ZEROPNT"))
                self.note = hdu.header.get("NOTE")
                self.window = Window(**eval(hdu.header.get("WINDOW")))
                break
        return hdul
    
    def __sub__(self, other):
        if isinstance(other, BaseImage):
            if not torch.isclose(self.pixelscale, other.pixelscale):
                raise IndexError("Cannot subtract images with different pixelscale!")
            if torch.any(self.origin + self.shape < other.origin) or torch.any(other.origin + other.shape < self.origin):
                raise IndexError("images have no overlap, cannot subtract!")
            new_img = self[other.window].copy()
            new_img.data -= other.data[self.window.get_indices(other)]
            return new_img
        else:
            new_img = self[other.window.get_indices(self)].copy()
            new_img.data -= other
            return new_img
        
    def __add__(self, other):
        if isinstance(other, BaseImage):
            if not torch.isclose(self.pixelscale, other.pixelscale):
                raise IndexError("Cannot add images with different pixelscale!")
            if torch.any(self.origin + self.shape < other.origin) or torch.any(other.origin + other.shape < self.origin):
                return self
            new_img = self[other.window].copy()
            new_img.data += other.data[self.window.get_indices(other)]
            return new_img
        else:
            new_img = self[other.window.get_indices(self)].copy()
            new_img.data += other
            return new_img

    def __iadd__(self, other):
        if isinstance(other, BaseImage):
            if not torch.isclose(self.pixelscale, other.pixelscale):
                raise IndexError("Cannot add images with different pixelscale!")
            if torch.any(self.origin + self.shape < other.origin) or torch.any(other.origin + other.shape < self.origin):
                return self
            self.data[other.window.get_indices(self)] += other.data[self.window.get_indices(other)]
        else:
            self.data += other
        return self

    def __isub__(self, other):
        if isinstance(other, BaseImage):
            if not torch.isclose(self.pixelscale, other.pixelscale):
                raise IndexError("Cannot subtract images with different pixelscale!")
            if torch.any(self.origin + self.shape < other.origin) or torch.any(other.origin + other.shape < self.origin):
                return self
            self.data[other.window.get_indices(self)] -= other.data[self.window.get_indices(other)]
        else:
            self.data -= other
        return self

    def __getitem__(self, *args):
        if len(args) == 1 and isinstance(args[0], Window):
            return self.get_window(args[0])
        if len(args) == 1 and isinstance(args[0], BaseImage):
            return self.get_window(args[0].window)
        raise ValueError("Unrecognized BaseImage getitem request!")

    def __str__(self):
        return f"image pixelscale: {self.pixelscale} origin: {self.origin}\ndata: {self.data}"

class Image_List(BaseImage):

    def __init__(self, image_list):
        self.image_list = list(image_list)

    @property
    def window(self):
        return Window_List(list(image.window for image in self.image_list))
    @property
    def pixelscale(self):
        return tuple(image.pixelscale for image in self.image_list)
    @property
    def zeropoint(self):
        return tuple(image.zeropoint for image in self.image_list)
    
    @property
    def data(self):
        return tuple(image.data for image in self.image_list)
    @data.setter
    def data(self, data):
        for image, dat in zip(self.image_list, data):
            image.data = dat

    def copy(self):
        return self.__class__(
            tuple(image.copy() for image in self.image_list),
        )
    def blank_copy(self):
        return self.__class__(
            tuple(image.blank_copy() for image in self.image_list),
        )
        
    def get_window(self, window):
        return self.__class__(
            tuple(image[win] for image, win in zip(self.image_list, window)),
        )
    
    def to(self, dtype = None, device = None):
        if dtype is not None:
            dtype = AP_config.ap_dtype
        if device is not None:
            device = AP_config.ap_device
        for image in self.image_list:
            image.to(dtype = dtype, device = device)
        return self

    def crop(self, *pixels):
        raise NotImplementedError("Crop function not available for Image_List object")
    
    def get_coordinate_meshgrid_np(self, x = 0., y = 0.):
        return tuple(image.get_coordinate_meshgrid_np(x,y) for image in self.image_list)
    def get_coordinate_meshgrid_torch(self, x = 0., y = 0.):
        return tuple(image.get_coordinate_meshgrid_torch(x,y) for image in self.image_list)

    def flatten(self, attribute = "data"):
        return torch.cat(tuple(image.flatten(attribute) for image in self.image_list))

    def reduce(self, scale):
        assert isinstance(scale, int) or scale.dtype is torch.int32
        if scale == 1:
            return self

        return self.__class__(
            tuple(image.reduce(scale) for image in self.image_list),
        )
    
    def __sub__(self, other):
        new_image_list = []
        if isinstance(other, Image_List):
            for self_image, other_image in zip(self.image_list, other.image_list):
                new_image_list.append(self_image - other_image)
        else:
            for self_image, other_image in zip(self.image_list, other):
                new_image_list.append(self_image - other_image)
        return self.__class__(
            image_list = new_image_list,
        )
    def __add__(self, other):
        new_image_list = []
        if isinstance(other, Image_List):
            for self_image, other_image in zip(self.image_list, other.image_list):
                new_image_list.append(self_image + other_image)
        else:
            for self_image, other_image in zip(self.image_list, other):
                new_image_list.append(self_image + other_image)
        return self.__class__(
            image_list = new_image_list,
        )
    def __isub__(self, other):
        if isinstance(other, Image_List):
            for self_image, other_image in zip(self.image_list, other.image_list):
                self_image -= other_image
        else:
            for self_image, other_image in zip(self.image_list, other):
                self_image -= other_image
        return self
    def __iadd__(self, other):
        if isinstance(other, Image_List):
            for self_image, other_image in zip(self.image_list, other.image_list):
                self_image += other_image
        else:
            for self_image, other_image in zip(self.image_list, other):
                self_image += other_image
        return self
    
    def __str__(self):
        return f"image list of:\n" + "\n".join(image.__str__() for image in self.image_list)
    def __iter__(self):
        self.index = 0
        return self
    def __next__(self):
        if self.index >= len(self.image_list):
            raise StopIteration
        img = self.image_list[self.index]
        self.index += 1
        return img<|MERGE_RESOLUTION|>--- conflicted
+++ resolved
@@ -120,23 +120,9 @@
         self.window.to(dtype = dtype, device = device)
         return self
 
-<<<<<<< HEAD
-    def crop(self, pixels):
-        # does this show up?
-        if len(pixels) == 1: # same crop in all dimension
-            self.set_data(self.data[pixels[0]:self.data.shape[0] - pixels[0],pixels[0]:self.data.shape[1] - pixels[0]], require_shape = False)
-            self.window -= pixels[0] * self.pixelscale
-        elif len(pixels) == 2: # different crop in each dimension
-            self.set_data(self.data[pixels[1]:self.data.shape[0] - pixels[1],pixels[0]:self.data.shape[1] - pixels[0]], require_shape = False)
-            self.window -= torch.as_tensor(pixels, dtype = AP_config.ap_dtype, device = AP_config.ap_device) * self.pixelscale
-        elif len(pixels) == 4: # different crop on all sides
-            self.set_data(self.data[pixels[2]:self.data.shape[0] - pixels[3],pixels[0]:self.data.shape[1] - pixels[1]], require_shape = False)
-            self.window -= torch.as_tensor(pixels, dtype = AP_config.ap_dtype, device = AP_config.ap_device) * self.pixelscale
-=======
     def crop(self, *pixels):
         self.set_data(self.data[pixels[1]:-pixels[1],pixels[0]:-pixels[0]], require_shape = False)
         self.window -= torch.as_tensor(pixels, dtype = AP_config.ap_dtype, device = AP_config.ap_device) * self.pixelscale
->>>>>>> 2f316d9c
         return self
 
     def flatten(self, attribute = "data"):
