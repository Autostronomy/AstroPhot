--- conflicted
+++ resolved
@@ -38,16 +38,11 @@
     def flatten(self, attribute: str = "data"):
         return getattr(self, attribute).reshape((-1, len(self.parameters)))
 
-<<<<<<< HEAD
     def copy(self, **kwargs):
         return super().copy(
-            parameters = self.parameters,
-            target_identity = self.target_identity,
-            **kwargs
+            parameters=self.parameters, target_identity=self.target_identity, **kwargs
         )
-    
-=======
->>>>>>> 4ff3b55b
+
     def __add__(self, other):
         raise NotImplementedError("Jacobian images cannot add like this, use +=")
 
@@ -82,12 +77,9 @@
                 )
                 self.parameters.append(other_identity)
                 other_loc = -1
-<<<<<<< HEAD
             print(other_identity, indices, other_loc, self.data.shape, other.data.shape)
-            self.data[indices[0],indices[1],other_loc] += other.data[:,:,i] # fixme match indices for other as well
-=======
+            # fixme match indices for other as well
             self.data[indices[0], indices[1], other_loc] += other.data[:, :, i]
->>>>>>> 4ff3b55b
         return self
 
 
@@ -108,11 +100,14 @@
     def __init__(self, image_list):
         super().__init__(image_list)
 
-    def flatten(self, attribute = "data"):
+    def flatten(self, attribute="data"):
         if len(self.image_list) > 1:
             for image in self.image_list[1:]:
-                assert self.image_list[0].parameters == image.parameters, "Jacobian image list sub-images track different parameters. Please initialize with all parameters that will be used"
+                assert (
+                    self.image_list[0].parameters == image.parameters
+                ), "Jacobian image list sub-images track different parameters. Please initialize with all parameters that will be used"
         return torch.cat(tuple(image.flatten(attribute) for image in self.image_list))
+
     def __add__(self, other):
         raise NotImplementedError("Jacobian images cannot add like this, use +=")
 
