from typing import List, Optional

import torch
import numpy as np
from torch.nn.functional import avg_pool2d

from .image_object import BaseImage, Image_List
from .jacobian_image import Jacobian_Image, Jacobian_Image_List
from .model_image import Model_Image, Model_Image_List
from astropy.io import fits
from .image_object import BaseImage, Image_List
from .. import AP_config

__all__ = ["Target_Image", "Target_Image_List"]


class Target_Image(BaseImage):
    """Image object which represents the data to be fit by a model. It can
    include a variance image, mask, and PSF as anciliary data which
    describes the target image.

    """

    image_count = 0

    def __init__(self, *args, **kwargs):
        super().__init__(*args, **kwargs)
        if not self.has_variance:
            self.set_variance(kwargs.get("variance", None))
        if not self.has_mask:
            self.set_mask(kwargs.get("mask", None))
        if not self.has_psf:
            self.set_psf(kwargs.get("psf", None))
        self.psf_upscale = torch.as_tensor(
            kwargs.get("psf_upscale", 1), dtype=torch.int32, device=AP_config.ap_device
        )

        # set the band
        self.band = kwargs.get("band", str(Target_Image.image_count))
        Target_Image.image_count += 1

    @property
    def variance(self):
        if self.has_variance:
            return self._variance
        return torch.ones_like(self.data)

    @variance.setter
    def variance(self, variance):
        self.set_variance(variance)

    @property
    def has_variance(self):
        try:
            return self._variance is not None
        except AttributeError:
            return False

    @property
    def mask(self):
        if self.has_mask:
            return self._mask
        return torch.zeros_like(self.data, dtype=torch.bool)

    @mask.setter
    def mask(self, mask):
        self.set_mask(mask)

    @property
    def has_mask(self):
        try:
            return self._mask is not None
        except AttributeError:
            return False

    @property
    def psf(self):
        if self.has_psf:
            return self._psf
        raise AttributeError("This image does not have a PSF")

    @psf.setter
    def psf(self, psf):
        self.set_psf(psf)

    @property
    def psf_border_int(self):
        return torch.ceil(
            (
                1
                + torch.flip(
                    torch.tensor(
                        self.psf.shape,
                        dtype=AP_config.ap_dtype,
                        device=AP_config.ap_device,
                    ),
                    (0,),
                )
                / self.psf_upscale
            )
            / 2
        ).int()

    @property
    def psf_border(self):
        return self.pixelscale * self.psf_border_int

    @property
    def has_psf(self):
        try:
            return self._psf is not None
        except AttributeError:
            return False

    def set_variance(self, variance):
        if variance is None:
            self._variance = None
            return
        assert (
            variance.shape == self.data.shape
        ), "variance must have same shape as data"
        self._variance = (
            variance.to(dtype=AP_config.ap_dtype, device=AP_config.ap_device)
            if isinstance(variance, torch.Tensor)
            else torch.as_tensor(
                variance, dtype=AP_config.ap_dtype, device=AP_config.ap_device
            )
        )

    def set_psf(self, psf):
        if psf is None:
            self._psf = None
            return
        assert torch.all((torch.tensor(psf.shape) % 2) == 1), "psf must have odd shape"
        self._psf = (
            psf.to(dtype=AP_config.ap_dtype, device=AP_config.ap_device)
            if isinstance(psf, torch.Tensor)
            else torch.as_tensor(
                psf, dtype=AP_config.ap_dtype, device=AP_config.ap_device
            )
        )

    def set_mask(self, mask):
        if mask is None:
            self._mask = None
            return
        assert mask.shape == self.data.shape, "mask must have same shape as data"
        self._mask = (
            mask.to(dtype=torch.bool, device=AP_config.ap_device)
            if isinstance(mask, torch.Tensor)
            else torch.as_tensor(mask, dtype=torch.bool, device=AP_config.ap_device)
        )

    def to(self, dtype=None, device=None):
        super().to(dtype=dtype, device=device)
        if dtype is not None:
            dtype = AP_config.ap_dtype
        if device is not None:
            device = AP_config.ap_device

        if self.has_variance:
            self._variance = self._variance.to(dtype=dtype, device=device)
        if self.has_psf:
            self._psf = self._psf.to(dtype=dtype, device=device)
        if self.has_mask:
            self._mask = self.mask.to(dtype=torch.bool, device=device)
        return self

    def or_mask(self, mask):
        self._mask = torch.logical_or(self.mask, mask)

    def and_mask(self, mask):
        self._mask = torch.logical_and(self.mask, mask)

    def copy(self, **kwargs):
        """Produce a copy of this image with all of the same properties. This
        can be used when one wishes to make temporary modifications to
        an image and then will want the original again.

        """
        return super().copy(
            mask=self._mask,
            psf=self._psf,
            psf_upscale=self.psf_upscale,
            variance=self._variance,
            **kwargs,
        )

    def blank_copy(self, **kwargs):
        """Produces a blank copy of the image which has the same properties
        except that its data is not filled with zeros.

        """
        return super().blank_copy(
            mask=self._mask, psf=self._psf, psf_upscale=self.psf_upscale, **kwargs
        )

    def get_window(self, window, **kwargs):
        """Get a sub-region of the image as defined by a window on the sky."""
        indices = window.get_indices(self)
        return super().get_window(
            window,
            variance=self._variance[indices] if self.has_variance else None,
            mask=self._mask[indices] if self.has_mask else None,
            psf=self._psf,
            psf_upscale=self.psf_upscale,
            **kwargs,
        )

    def jacobian_image(
        self, parameters: List[str], data: Optional[torch.Tensor] = None, **kwargs
    ):
        return Jacobian_Image(
<<<<<<< HEAD
            parameters = parameters,
            target_identity = self.identity,
            data = torch.zeros((*self.data.shape,len(parameters)), dtype = AP_config.ap_dtype, device = AP_config.ap_device) if data is None else data,
            pixelscale = self.pixelscale,
            zeropoint = self.zeropoint,
            window = self.window,
            **kwargs
=======
            parameters=parameters,
            target_identity=self.identity,
            data=torch.zeros((*self.data.shape, len(parameters)))
            if data is None
            else data,
            pixelscale=self.pixelscale,
            zeropoint=self.zeropoint,
            window=self.window,
            **kwargs,
>>>>>>> 4ff3b55b
        )

    def model_image(self, data: Optional[torch.Tensor] = None, **kwargs):
        return Model_Image(
            data=torch.zeros_like(self.data) if data is None else data,
            pixelscale=self.pixelscale,
            target_identity=self.identity,
            zeropoint=self.zeropoint,
            window=self.window,
            **kwargs,
        )

    def reduce(self, scale, **kwargs):
        MS = self.data.shape[0] // scale
        NS = self.data.shape[1] // scale
        if self.has_psf:
            PMS = self.psf.shape[0] // scale
            PNS = self.psf.shape[1] // scale

        return super().reduce(
            scale=scale,
            variance=self.variance[: MS * scale, : NS * scale]
            .reshape(MS, scale, NS, scale)
            .sum(axis=(1, 3))
            if self.has_variance
            else None,
            mask=self.mask[: MS * scale, : NS * scale]
            .reshape(MS, scale, NS, scale)
            .amax(axis=(1, 3))
            if self.has_mask
            else None,
            psf=self.psf[: PMS * scale, : PNS * scale]
            .reshape(PMS, scale, PNS, scale)
            .sum(axis=(1, 3))
            if self.has_psf
            else None,
            psf_upscale=self.psf_upscale,  # should psf_upscale change with reduce?
            **kwargs,
        )

    def expand(self, padding):
        raise NotImplementedError("expand not available for Target_Image yet")

    def _save_image_list(self):
        image_list = super()._save_image_list()
        if self._psf is not None:
            psf_header = fits.Header()
            psf_header["IMAGE"] = "PSF"
            psf_header["UPSCALE"] = int(self.psf_upscale.detach().cpu().item())
            image_list.append(
                fits.ImageHDU(self._psf.detach().cpu().numpy(), header=psf_header)
            )
        if self._variance is not None:
            var_header = fits.Header()
            var_header["IMAGE"] = "VARIANCE"
            image_list.append(
                fits.ImageHDU(self._variance.detach().cpu().numpy(), header=var_header)
            )
        if self._mask is not None:
            mask_header = fits.Header()
            mask_header["IMAGE"] = "MASK"
            image_list.append(
                fits.ImageHDU(
                    self._mask.detach().cpu().numpy().astype(int), header=mask_header
                )
            )
        return image_list

    def load(self, filename):
        hdul = super().load(filename)

        for hdu in hdul:
            if "IMAGE" in hdu.header and hdu.header["IMAGE"] == "PSF":
                self.set_psf(np.array(hdu.data, dtype=np.float64))
                self.psf_upscale = torch.tensor(
                    hdu.header["UPSCALE"], dtype=torch.int32, device=AP_config.ap_device
                )
            if "IMAGE" in hdu.header and hdu.header["IMAGE"] == "VARIANCE":
                self.set_variance(np.array(hdu.data, dtype=np.float64))
            if "IMAGE" in hdu.header and hdu.header["IMAGE"] == "MASK":
                self.set_mask(np.array(hdu.data, dtype=bool))
        return hdul


class Target_Image_List(Image_List, Target_Image):
    def __init__(self, *args, **kwargs):
        super().__init__(*args, **kwargs)
        assert all(
            isinstance(image, Target_Image) for image in self.image_list
        ), f"Target_Image_List can only hold Target_Image objects, not {tuple(type(image) for image in self.image_list)}"

    @property
    def variance(self):
        return tuple(image.variance for image in self.image_list)

    @variance.setter
    def variance(self, variance):
        for image, var in zip(self.image_list, variance):
            image.set_variance(var)

    @property
    def has_variance(self):
        return any(image.has_variance for image in self.image_list)

    def jacobian_image(
        self, parameters: List[str], data: Optional[List[torch.Tensor]] = None
    ):
        if data is None:
            data = [None] * len(self.image_list)
        return Jacobian_Image_List(
            list(
                image.jacobian_image(parameters, dat)
                for image, dat in zip(self.image_list, data)
            )
        )

    def model_image(self, data: Optional[List[torch.Tensor]] = None):
        if data is None:
            data = [None] * len(self.image_list)
        return Model_Image_List(
            list(
                image.model_image(data=dat) for image, dat in zip(self.image_list, data)
            )
        )

    def __isub__(self, other):
        if isinstance(other, Target_Image_List):
            for other_image in other.image_list:
                for self_image in self.image_list:
                    if other_image.identity == self_image.identity:
                        self_image -= other_image
                        break
                else:
                    self.image_list.append(other_image)
        elif isinstance(other, Target_Image):
            for self_image in self.image_list:
                if other.identity == self.identity:
                    self_image -= other
        elif isinstance(other, Model_Image_List):
            for other_image in other.image_list:
                for self_image in self.image_list:
                    if other_image.target_identity == self_image.identity:
                        self_image -= other_image
                        break
        elif isinstance(other, Model_Image):
            for self_image in self.image_list:
                if other.target_identity == self_image.identity:
                    self_image -= other
        else:
            for self_image, other_image in zip(self.image_list, other):
                self_image -= other_image
        return self

    def __iadd__(self, other):
        if isinstance(other, Target_Image_List):
            for other_image in other.image_list:
                for self_image in self.image_list:
                    if other_image.identity == self_image.identity:
                        self_image += other_image
                        break
                else:
                    self.image_list.append(other_image)
        elif isinstance(other, Target_Image):
            for self_image in self.image_list:
                if other.identity == self.identity:
                    self_image += other
        elif isinstance(other, Model_Image_List):
            for other_image in other.image_list:
                for self_image in self.image_list:
                    if other_image.target_identity == self_image.identity:
                        self_image += other_image
                        break
        elif isinstance(other, Model_Image):
            for self_image in self.image_list:
                if other.target_identity == self_image.identity:
                    self_image += other
        else:
            for self_image, other_image in zip(self.image_list, other):
                self_image += other_image
        return self

    @property
    def mask(self):
        return tuple(image.mask for image in self.image_list)

    @mask.setter
    def mask(self, mask):
        for image, M in zip(self.image_list, mask):
            image.set_mask(M)

    @property
    def has_mask(self):
        return any(image.has_mask for image in self.image_list)

    @property
    def psf(self):
        return tuple(image.psf for image in self.image_list)

    @psf.setter
    def psf(self, psf):
        for image, P in zip(self.image_list, psf):
            image.set_psf(P)

    @property
    def has_psf(self):
        return any(image.has_psf for image in self.image_list)

    @property
    def psf_border(self):
        return tuple(image.psf_border for image in self.image_list)

    @property
    def psf_border_int(self):
        return tuple(image.psf_border_int for image in self.image_list)

    def set_variance(self, variance, img):
        self.image_list[img].set_variance(variance)

    def set_psf(self, psf, img):
        self.image_list[img].set_psf(psf)

    def set_mask(self, mask, img):
        self.image_list[img].set_mask(mask)

    def or_mask(self, mask):
        raise NotImplementedError()

    def and_mask(self, mask):
        raise NotImplementedError()<|MERGE_RESOLUTION|>--- conflicted
+++ resolved
@@ -211,25 +211,19 @@
         self, parameters: List[str], data: Optional[torch.Tensor] = None, **kwargs
     ):
         return Jacobian_Image(
-<<<<<<< HEAD
-            parameters = parameters,
-            target_identity = self.identity,
-            data = torch.zeros((*self.data.shape,len(parameters)), dtype = AP_config.ap_dtype, device = AP_config.ap_device) if data is None else data,
-            pixelscale = self.pixelscale,
-            zeropoint = self.zeropoint,
-            window = self.window,
-            **kwargs
-=======
             parameters=parameters,
             target_identity=self.identity,
-            data=torch.zeros((*self.data.shape, len(parameters)))
+            data=torch.zeros(
+                (*self.data.shape, len(parameters)),
+                dtype=AP_config.ap_dtype,
+                device=AP_config.ap_device,
+            )
             if data is None
             else data,
             pixelscale=self.pixelscale,
             zeropoint=self.zeropoint,
             window=self.window,
             **kwargs,
->>>>>>> 4ff3b55b
         )
 
     def model_image(self, data: Optional[torch.Tensor] = None, **kwargs):
