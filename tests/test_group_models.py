--- conflicted
+++ resolved
@@ -1,10 +1,5 @@
-<<<<<<< HEAD
 import astrophot as ap
 import torch
-=======
-import unittest
-
->>>>>>> 664c06aa
 import numpy as np
 import torch
 
@@ -12,7 +7,6 @@
 from utils import make_basic_sersic, make_basic_gaussian_psf
 
 
-<<<<<<< HEAD
 def test_jointmodel_creation():
     np.random.seed(12345)
     shape = (10, 15)
@@ -80,317 +74,4 @@
 
     smod.initialize()
 
-    assert torch.all(smod().data >= 0), "PSF group sample should be greater than or equal to zero"
-=======
-class TestGroup(unittest.TestCase):
-    def test_groupmodel_creation(self):
-        np.random.seed(12345)
-        shape = (10, 15)
-        tar = ap.image.Target_Image(
-            data=np.random.normal(loc=0, scale=1.4, size=shape),
-            pixelscale=0.8,
-            variance=np.ones(shape) * (1.4**2),
-        )
-
-        mod1 = ap.models.Component_Model(
-            name="base model 1",
-            target=tar,
-            parameters={"center": {"value": [5, 5], "locked": True}},
-        )
-        mod2 = ap.models.Component_Model(
-            name="base model 2",
-            target=tar,
-            parameters={"center": {"value": [5, 5], "locked": True}},
-        )
-
-        smod = ap.models.AstroPhot_Model(
-            name="group model",
-            model_type="group model",
-            models=[mod1, mod2],
-            psf_mode="none",
-            target=tar,
-        )
-
-        self.assertFalse(smod.locked, "default model state should not be locked")
-
-        smod.initialize()
-
-        self.assertTrue(torch.all(smod().data == 0), "model_image should be zeros")
-
-        # add existing model does nothing
-        smod.add_model(mod1)
-        self.assertEqual(len(smod.models), 2, "Adding existing model should not change model count")
-
-        # error for adding mdoels with the same name
-        mod3 = ap.models.Component_Model(
-            name="base model 2",
-            target=tar,
-            parameters={"center": {"value": [5, 5], "locked": True}},
-        )
-        with self.assertRaises(KeyError):
-            smod.add_model(mod3)
-
-        # Warning for wrong kwarg name
-        with self.assertLogs(ap.AP_config.ap_logger.name, level="WARNING"):
-            ap.models.AstroPhot_Model(
-                name="group model",
-                model_type="group model",
-                model=[mod1, mod2],
-                psf_mode="none",
-                target=tar,
-            )
-
-    def test_jointmodel_creation(self):
-        np.random.seed(12345)
-        shape = (10, 15)
-        tar1 = ap.image.Target_Image(
-            data=np.random.normal(loc=0, scale=1.4, size=shape),
-            pixelscale=0.8,
-            variance=np.ones(shape) * (1.4**2),
-        )
-        shape2 = (33, 42)
-        tar2 = ap.image.Target_Image(
-            data=np.random.normal(loc=0, scale=1.4, size=shape2),
-            pixelscale=0.3,
-            origin=(43.2, 78.01),
-            variance=np.ones(shape2) * (1.4**2),
-        )
-
-        tar = ap.image.Target_Image_List([tar1, tar2])
-
-        mod1 = ap.models.Flat_Sky(
-            name="base model 1",
-            target=tar1,
-        )
-        mod2 = ap.models.Flat_Sky(
-            name="base model 2",
-            target=tar2,
-        )
-
-        smod = ap.models.AstroPhot_Model(
-            name="group model",
-            model_type="group model",
-            models=[mod1, mod2],
-            target=tar,
-        )
-
-        self.assertFalse(smod.locked, "default model state should not be locked")
-
-        smod.initialize()
-        self.assertTrue(
-            torch.all(torch.isfinite(smod().flatten("data"))).item(), "model_image should be real"
-        )
-
-        fm = smod.fit_mask()
-        for fmi in fm:
-            self.assertTrue(torch.sum(fmi).item() == 0, "this fit_mask should not mask any pixels")
-
-    def test_groupmodel_saveload(self):
-        np.random.seed(12345)
-        tar = make_basic_sersic(N=51, M=51)
-
-        psf = ap.models.Moffat_PSF(
-            name="psf model 1",
-            target=make_basic_gaussian_psf(N=11),
-            parameters={
-                "center": {"value": [5, 5], "locked": True},
-                "n": 2.0,
-                "Rd": 3.0,
-                "I0": {"value": 0.0, "locked": True},
-            },
-        )
-
-        mod1 = ap.models.Sersic_Galaxy(
-            name="base model 1",
-            target=tar,
-            parameters={"center": {"value": [5, 5], "locked": False}},
-            psf=psf,
-            psf_mode="full",
-        )
-        mod2 = ap.models.Sersic_Galaxy(
-            name="base model 2",
-            target=tar,
-            parameters={"center": {"value": [5, 5], "locked": False}},
-        )
-
-        smod = ap.models.AstroPhot_Model(
-            name="group model",
-            model_type="group model",
-            models=[mod1, mod2],
-            target=tar,
-        )
-
-        self.assertFalse(smod.locked, "default model state should not be locked")
-
-        smod.initialize()
-
-        self.assertTrue(torch.all(torch.isfinite(smod().data)), "model_image should be real values")
-
-        smod.save("test_save_group_model.yaml")
-
-        newmod = ap.models.AstroPhot_Model(
-            name="group model",
-            filename="test_save_group_model.yaml",
-        )
-        self.assertEqual(len(smod.models), len(newmod.models), "Group model should load sub models")
-
-        self.assertEqual(newmod.parameters.size, 16, "Group model size should sum all parameters")
-
-        self.assertTrue(
-            torch.all(newmod.parameters.vector_values() == smod.parameters.vector_values()),
-            "Save/load should extract all parameters",
-        )
-
-
-class TestPSFGroup(unittest.TestCase):
-    def test_psfgroupmodel_creation(self):
-        tar = make_basic_gaussian_psf()
-
-        mod1 = ap.models.AstroPhot_Model(
-            name="base model 1",
-            model_type="moffat psf model",
-            target=tar,
-        )
-
-        mod2 = ap.models.AstroPhot_Model(
-            name="base model 2",
-            model_type="moffat psf model",
-            target=tar,
-        )
-
-        smod = ap.models.AstroPhot_Model(
-            name="group model",
-            model_type="psf group model",
-            models=[mod1, mod2],
-            target=tar,
-        )
-
-        smod.initialize()
-
-        self.assertTrue(
-            torch.all(smod().data >= 0),
-            "PSF group sample should be greater than or equal to zero",
-        )
-
-    def test_psfgroupmodel_saveload(self):
-        np.random.seed(12345)
-        tar = make_basic_gaussian_psf()
-
-        psf1 = ap.models.Moffat_PSF(
-            name="psf model 1",
-            target=tar,
-            parameters={
-                "n": 2.0,
-                "Rd": 3.0,
-            },
-        )
-
-        psf2 = ap.models.Sersic_PSF(
-            name="psf model 2",
-            target=tar,
-            parameters={
-                "n": 2.0,
-                "Re": 3.0,
-            },
-        )
-
-        smod = ap.models.AstroPhot_Model(
-            name="group model",
-            model_type="psf group model",
-            models=[psf1, psf2],
-            target=tar,
-        )
-
-        smod.initialize()
-
-        self.assertTrue(torch.all(torch.isfinite(smod().data)), "psf_image should be real values")
-
-        smod.save("test_save_psfgroup_model.yaml")
-
-        newmod = ap.models.AstroPhot_Model(
-            name="group model",
-            filename="test_save_psfgroup_model.yaml",
-        )
-        self.assertEqual(len(smod.models), len(newmod.models), "Group model should load sub models")
-
-        self.assertEqual(newmod.parameters.size, 4, "Group model size should sum all parameters")
-
-        self.assertTrue(
-            torch.all(newmod.parameters.vector_values() == smod.parameters.vector_values()),
-            "Save/load should extract all parameters",
-        )
-
-    def test_psfgroupmodel_fitting(self):
-
-        np.random.seed(124)
-        pixelscale = 1.0
-        psf1 = ap.utils.initialize.moffat_psf(1.0, 4.0, 101, pixelscale, normalize=False)
-        psf2 = ap.utils.initialize.moffat_psf(3.0, 2.0, 101, pixelscale, normalize=False)
-        psf = psf1 + 0.5 * psf2
-        psf /= psf.sum()
-        star = psf * 10  # flux of 10
-        variance = star / 1e5
-        star += np.random.normal(scale=np.sqrt(variance))
-
-        psf_target2 = ap.image.PSF_Image(
-            data=star.copy() / star.sum(),  # empirical PSF from cutout
-            pixelscale=pixelscale,
-        )
-        psf_target2.normalize()
-
-        point_target = ap.image.Target_Image(
-            data=star,  # cutout of star
-            pixelscale=pixelscale,
-            variance=variance,
-        )
-
-        moffat_component1 = ap.models.AstroPhot_Model(
-            name="psf part1",
-            model_type="moffat psf model",
-            target=psf_target2,
-            parameters={
-                "n": 1.5,
-                "Rd": 4.5,
-                "I0": {"value": -3.0, "locked": False},
-            },
-            normalize_psf=False,
-        )
-
-        moffat_component2 = ap.models.AstroPhot_Model(
-            name="psf part2",
-            model_type="moffat psf model",
-            target=psf_target2,
-            parameters={
-                "n": 2.6,
-                "Rd": 1.7,
-                "I0": {"value": -2.3, "locked": False},
-            },
-            normalize_psf=False,
-        )
-
-        full_psf_model = ap.models.AstroPhot_Model(
-            name="full psf",
-            model_type="psf group model",
-            target=psf_target2,
-            models=[moffat_component1, moffat_component2],
-            normalize_psf=True,
-        )
-        full_psf_model.initialize()
-
-        model = ap.models.AstroPhot_Model(
-            name="star",
-            model_type="point model",
-            target=point_target,
-            psf=full_psf_model,
-        )
-        model.initialize()
-
-        ap.fit.LM(model, verbose=1).fit()
-
-        self.assertTrue(
-            abs(model["flux"].value.item() - 1.0) < 1e-2, "Star flux should be accurate"
-        )
-        self.assertTrue(
-            model["flux"].uncertainty.item() < 1e-2, "Star flux uncertainty should be small"
-        )
->>>>>>> 664c06aa
+    assert torch.all(smod().data >= 0), "PSF group sample should be greater than or equal to zero"