--- conflicted
+++ resolved
@@ -333,13 +333,13 @@
                 "Ie": 1,
             },
             target=target,
-            jacobian_chunksize = 3,
-        )
-
-        LM = ap.fit.LM(new_model, max_iter = 10)
+            jacobian_chunksize=3,
+        )
+
+        LM = ap.fit.LM(new_model, max_iter=10)
 
         LM.fit()
-        
+
     def test_chunk_image_jacobian(self):
         target = make_basic_sersic()
         new_model = ap.models.AstroPhot_Model(
@@ -501,11 +501,7 @@
         )
         target.variance = torch.Tensor(0.1**2 + img / 100)
 
-<<<<<<< HEAD
-        HMC = ap.fit.HMC(MODEL, epsilon=1e-5, max_iter=5, warmup = 2)
-=======
-        HMC = ap.fit.HMC(MODEL, epsilon=1e-5, max_iter=10, warmup=5)
->>>>>>> d44475af
+        HMC = ap.fit.HMC(MODEL, epsilon=1e-5, max_iter=5, warmup=2)
         HMC.fit()
 
 
@@ -540,11 +536,7 @@
         )
         target.variance = torch.Tensor(0.1**2 + img / 100)
 
-<<<<<<< HEAD
-        NUTS = ap.fit.NUTS(MODEL, max_iter=5, warmup = 2)
-=======
-        NUTS = ap.fit.NUTS(MODEL, max_iter=10, warmup=5)
->>>>>>> d44475af
+        NUTS = ap.fit.NUTS(MODEL, max_iter=5, warmup=2)
         NUTS.fit()
 
 
