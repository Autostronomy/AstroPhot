import unittest
import astrophot as ap
import torch
import numpy as np
from utils import make_basic_sersic, make_basic_gaussian
torch.autograd.set_detect_anomaly(True)
######################################################################
# Model Objects
######################################################################


class TestModel(unittest.TestCase):
    def test_AstroPhot_Model(self):

        self.assertRaises(AssertionError, ap.models.AstroPhot_Model, name = "my|model")

        model = ap.models.AstroPhot_Model(name = "test model")

        self.assertIsNone(model.target, "model should not have a target at this point")

        target = ap.image.Target_Image(data=torch.zeros((16, 32)), pixelscale=1.0)

        model.target = target

        model.window = target.window

        model.locked = True
        model.locked = False

        state = model.get_state()

    def test_initialize_does_not_recurse(self):
        "Test case for error where missing parameter name triggered print that triggered missing parameter name ..."
        target = make_basic_sersic()
        model = ap.models.AstroPhot_Model(
            name="test model",
            model_type="sersic galaxy model",
            target=target,
        )
        # Define a function that accesses a parameter that doesn't exist
        def calc(params):
            return params["A"].value

        model["center"].value = calc

        with self.assertRaises(ValueError) as context:
            model.initialize()
        self.assertTrue(str(context.exception) == "Unrecognized key for 'center': A")

    def test_basic_model_methods(self):

        target = make_basic_sersic()
        model = ap.models.AstroPhot_Model(
            name="test sersic",
            model_type="sersic galaxy model",
            parameters={
                "center": [20, 20],
                "PA": 60 * np.pi / 180,
                "q": 0.5,
                "n": 2,
                "Re": 5,
                "Ie": 1,
            },
            target=target,
        )
        rep = model.parameters.vector_representation()
        nat = model.parameters.vector_values()
        self.assertTrue(torch.all(torch.isclose(rep, model.parameters.vector_transform_val_to_rep(nat))), "transform should map between parameter natural and representation")
        self.assertTrue(torch.all(torch.isclose(nat, model.parameters.vector_transform_rep_to_val(rep))), "transform should map between parameter representation and natural")

    def test_model_sampling_modes(self):

        target = make_basic_sersic(100,100)
        model = ap.models.AstroPhot_Model(
            name="test sersic",
            model_type="sersic galaxy model",
            parameters={
                "center": [20, 20],
                "PA": 60 * np.pi / 180,
                "q": 0.5,
                "n": 2,
                "Re": 5,
                "Ie": 1,
            },
            target=target,
        )
        res = model()
        model.sampling_mode = "trapezoid"
        res = model()
        model.sampling_mode = "simpson"
        res = model()
        model.integrate_mode = "none"
        res = model()
        model.integrate_mode = "should raise"
        self.assertRaises(ValueError, model)

        # test PSF modes
        target.psf = np.array([[0.05, 0.1, 0.05], [0.1, 0.4, 0.1], [0.05, 0.1, 0.05]])
        model.integrate_mode = "none"
        model.psf_mode = "full"
        model.psf_convolve_mode = "direct"
        res = model()
        model.psf_convolve_mode = "fft"
        res = model()

    def test_model_creation(self):
        np.random.seed(12345)
        shape = (10, 15)
        tar = ap.image.Target_Image(
            data=np.random.normal(loc=0, scale=1.4, size=shape),
            pixelscale=0.8,
            variance=np.ones(shape) * (1.4 ** 2),
            psf=np.array([[0.05, 0.1, 0.05], [0.1, 0.4, 0.1], [0.05, 0.1, 0.05]]),
        )

        mod = ap.models.Component_Model(
            name="base model",
            target=tar,
            parameters={"center": {"value": [5, 5], "locked": True}},
        )

        mod.initialize()

        self.assertFalse(mod.locked, "default model should not be locked")

        self.assertTrue(
            torch.all(mod().data == 0), "Component_Model model_image should be zeros"
        )
    
    def test_mask(self):

        target = make_basic_sersic()
        mask = torch.zeros_like(target.data)
        mask[10,13] = 1
        model = ap.models.AstroPhot_Model(
            name="test sersic",
            model_type="sersic galaxy model",
            parameters={
                "center": [20, 20],
                "PA": 60 * np.pi / 180,
                "q": 0.5,
                "n": 2,
                "Re": 5,
                "Ie": 1,
            },
            target=target,
            mask = mask
        )

        sample = model()
        self.assertEqual(sample.data[10,13].item(), 0., "masked values should be zero")
        self.assertNotEqual(sample.data[11,12].item(), 0., "unmasked values should NOT be zero")


class TestAllModelBasics(unittest.TestCase):
    def test_all_model_sample(self):

        target = make_basic_sersic()
        for model_type in ap.models.Component_Model.List_Model_Names(useable=True):
            print(model_type)
            MODEL = ap.models.AstroPhot_Model(
                name="test model",
                model_type=model_type,
                target=target,
            )
            MODEL.initialize()
            for P in MODEL.parameter_order:
                self.assertIsNotNone(
                    MODEL[P].value,
                    f"Model type {model_type} parameter {P} should not be None after initialization",
                )
            img = MODEL()
            self.assertTrue(
                torch.all(torch.isfinite(img.data)),
                "Model should evaluate a real number for the full image",
            )
<<<<<<< HEAD

class TestEigenPSF(unittest.TestCase):
    def test_init(self):
        target = make_basic_sersic()
        basis = np.stack(list(make_basic_gaussian(N = 51, M = 51, sigma = s).data for s in np.linspace(8, 1, 10)))
        # basis = np.random.rand(10,51,51)
        EM = ap.models.AstroPhot_Model(
            model_type = "eigen psf model",
            eigen_basis = basis,
            eigen_pixelscale = 1,
            target = target,
        )

        EM.initialize()

        init_log_likelihood = EM.negative_log_likelihood()
=======
            self.assertIsInstance(str(MODEL), str, "String representation should return string")
            self.assertIsInstance(repr(MODEL), str, "Repr should return string")
>>>>>>> 2557b856

        res = ap.fit.LM(EM, max_iter = 10, verbose = 1).fit()

        fit_log_likelihood = EM.negative_log_likelihood()

        self.assertTrue(init_log_likelihood > fit_log_likelihood, "Fitting should improve likelihood")

class TestPixelPSF(unittest.TestCase):
    def test_init(self):
        target = make_basic_sersic()
        psf = make_basic_gaussian(N = 51, M = 51).data
        PM = ap.models.AstroPhot_Model(
            model_type = "pixelated psf model",
            psf = ap.image.PSF_Image(data = psf, pixelscale = 0.8),
            target = target,
        )

        PM.initialize()

        init_log_likelihood = PM.negative_log_likelihood()

        res = ap.fit.LM(PM, max_iter = 10, verbose = 1).fit()

        fit_log_likelihood = PM.negative_log_likelihood()

        self.assertTrue(init_log_likelihood > fit_log_likelihood, "Fitting should improve likelihood")

        
class TestSersic(unittest.TestCase):
    def test_sersic_creation(self):
        np.random.seed(12345)
        N = 50
        Width = 20
        shape = (N + 10, N)
        true_params = [2, 5, 10, -3, 5, 0.7, np.pi / 4]
        IXX, IYY = np.meshgrid(
            np.linspace(-Width, Width, shape[1]), np.linspace(-Width, Width, shape[0])
        )
        QPAXX, QPAYY = ap.utils.conversions.coordinates.Axis_Ratio_Cartesian_np(
            true_params[5], IXX - true_params[3], IYY - true_params[4], true_params[6]
        )
        Z0 = ap.utils.parametric_profiles.sersic_np(
            np.sqrt(QPAXX ** 2 + QPAYY ** 2),
            true_params[0],
            true_params[1],
            true_params[2],
        ) + np.random.normal(loc=0, scale=0.1, size=shape)
        tar = ap.image.Target_Image(
            data=Z0,
            pixelscale=0.8,
            variance=np.ones(Z0.shape) * (0.1 ** 2),
        )

        mod = ap.models.Sersic_Galaxy(
            name="sersic model",
            target=tar,
            parameters={"center": [-3.2 + N / 2, 5.1 + (N + 10) / 2]},
        )

        self.assertFalse(mod.locked, "default model should not be locked")

        mod.initialize()

    def test_sersic_save_load(self):

        target = make_basic_sersic()
        model = ap.models.AstroPhot_Model(
            name="test sersic",
            model_type="sersic galaxy model",
            parameters={
                "center": [20, 20],
                "PA": 60 * np.pi / 180,
                "q": 0.5,
                "n": 2,
                "Re": 5,
                "Ie": 1,
            },
            target=target,
        )

        model.initialize()
        model.save("test_AstroPhot_sersic.yaml")
        model2 = ap.models.AstroPhot_Model(
            name="load model",
            filename="test_AstroPhot_sersic.yaml",
        )

        for P in model.parameter_order:
            self.assertAlmostEqual(
                model[P].value.detach().cpu().tolist(),
                model2[P].value.detach().cpu().tolist(),
                msg="loaded model should have same parameters",
            )


class TestGroup(unittest.TestCase):
    def test_groupmodel_creation(self):
        np.random.seed(12345)
        shape = (10, 15)
        tar = ap.image.Target_Image(
            data=np.random.normal(loc=0, scale=1.4, size=shape),
            pixelscale=0.8,
            variance=np.ones(shape) * (1.4 ** 2),
        )

        mod1 = ap.models.Component_Model(
            name="base model 1",
            target=tar,
            parameters={"center": {"value": [5, 5], "locked": True}},
        )
        mod2 = ap.models.Component_Model(
            name="base model 2",
            target=tar,
            parameters={"center": {"value": [5, 5], "locked": True}},
        )

        smod = ap.models.AstroPhot_Model(
            name="group model",
            model_type="group model",
            models=[mod1, mod2],
            target=tar,
        )

        self.assertFalse(smod.locked, "default model state should not be locked")

        smod.initialize()

        self.assertTrue(torch.all(smod().data == 0), "model_image should be zeros")

    def test_jointmodel_creation(self):
        np.random.seed(12345)
        shape = (10, 15)
        tar = ap.image.Target_Image(
            data=np.random.normal(loc=0, scale=1.4, size=shape),
            pixelscale=0.8,
            variance=np.ones(shape) * (1.4 ** 2),
        )
        shape2 = (33, 42)
        tar2 = ap.image.Target_Image(
            data=np.random.normal(loc=0, scale=1.4, size=shape2),
            pixelscale=0.3,
            origin = (43.2, 78.01),
            variance=np.ones(shape2) * (1.4 ** 2),
        )

        mod1 = ap.models.Flat_Sky(
            name="base model 1",
            target=tar,
        )
        mod2 = ap.models.Flat_Sky(
            name="base model 2",
            target=tar2,
        )

        smod = ap.models.AstroPhot_Model(
            name="group model",
            model_type="group model",
            models=[mod1, mod2],
            target=tar,
        )

        self.assertFalse(smod.locked, "default model state should not be locked")

        smod.initialize()

        self.assertTrue(torch.all(torch.isfinite(smod().data)), "model_image should be real")

    def test_groupmodel_saveload(self):
        np.random.seed(12345)
        tar = make_basic_sersic()

        mod1 = ap.models.Sersic_Galaxy(
            name="base model 1",
            target=tar,
            parameters={"center": {"value": [5, 5], "locked": False}},
        )
        mod2 = ap.models.Sersic_Galaxy(
            name="base model 2",
            target=tar,
            parameters={"center": {"value": [5, 5], "locked": False}},
        )

        smod = ap.models.AstroPhot_Model(
            name="group model",
            model_type="group model",
            models=[mod1, mod2],
            target=tar,
        )

        self.assertFalse(smod.locked, "default model state should not be locked")

        smod.initialize()

        self.assertTrue(torch.all(torch.isfinite(smod().data)), "model_image should be real values")

        smod.save("test_save_group_model.yaml")

        newmod = ap.models.AstroPhot_Model(
            name = "group model",
            filename = "test_save_group_model.yaml",
        )
        self.assertEqual(len(smod.models), len(newmod.models), "Group model should load sub models")

        self.assertEqual(newmod.parameters.size, 14, "Group model size should sum all parameters")

        self.assertTrue(torch.all(newmod.parameters.vector_values() == smod.parameters.vector_values()), "Save/load should extract all parameters")
        
if __name__ == "__main__":
    unittest.main()<|MERGE_RESOLUTION|>--- conflicted
+++ resolved
@@ -174,7 +174,8 @@
                 torch.all(torch.isfinite(img.data)),
                 "Model should evaluate a real number for the full image",
             )
-<<<<<<< HEAD
+            self.assertIsInstance(str(MODEL), str, "String representation should return string")
+            self.assertIsInstance(repr(MODEL), str, "Repr should return string")
 
 class TestEigenPSF(unittest.TestCase):
     def test_init(self):
@@ -191,10 +192,6 @@
         EM.initialize()
 
         init_log_likelihood = EM.negative_log_likelihood()
-=======
-            self.assertIsInstance(str(MODEL), str, "String representation should return string")
-            self.assertIsInstance(repr(MODEL), str, "Repr should return string")
->>>>>>> 2557b856
 
         res = ap.fit.LM(EM, max_iter = 10, verbose = 1).fit()
 
