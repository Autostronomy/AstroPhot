--- conflicted
+++ resolved
@@ -7,13 +7,8 @@
 import matplotlib
 from scipy.stats import iqr
 
-<<<<<<< HEAD
 from ..models import GroupModel, PSFModel
 from ..image import ImageList, WindowList
-=======
-from ..models import Group_Model, PSF_Model, AstroPhot_Model
-from ..image import Image_List, Window_List
->>>>>>> 664c06aa
 from .. import AP_config
 from ..utils.conversions.units import flux_to_sb
 from ..utils.decorators import ignore_numpy_warnings
@@ -119,11 +114,7 @@
     vmax=None,
     **kwargs,
 ):
-<<<<<<< HEAD
     if isinstance(psf, PSFModel):
-=======
-    if isinstance(psf, AstroPhot_Model):
->>>>>>> 664c06aa
         psf = psf()
     # recursive call for target image list
     if isinstance(psf, ImageList):
