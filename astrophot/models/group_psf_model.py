from typing import Optional

from .group_model_object import Group_Model
<<<<<<< HEAD
=======
from ..image import PSF_Image
>>>>>>> f6e06421
from ..image import PSF_Image, Image, Window, Model_Image, Model_Image_List, Window_List
from ..errors import InvalidTarget
from ..param import Parameter_Node

__all__ = ["PSF_Group_Model"]


class PSF_Group_Model(Group_Model):

    model_type = f"psf {Group_Model.model_type}"
    usable = True
    normalize_psf = True

    @property
    def psf_mode(self):
        return "none"

    @psf_mode.setter
    def psf_mode(self, value):
        pass

    @property
    def target(self):
        try:
            return self._target
        except AttributeError:
            return None

    @target.setter
    def target(self, tar):
        if not (tar is None or isinstance(tar, PSF_Image)):
            raise InvalidTarget("Group_Model target must be a PSF_Image instance.")
        self._target = tar

        if hasattr(self, "models"):
            for model in self.models.values():
                model.target = tar

    def sample(
        self,
        image: Optional[Image] = None,
        window: Optional[Window] = None,
        parameters: Optional[Parameter_Node] = None,
    ):
        # Note: same as group model except working_image is normalized at the end
        self._param_tuple = None
        if image is None:
            sample_window = True
            image = self.make_model_image(window=window)
        else:
            sample_window = False
<<<<<<< HEAD

        working_window = image.window.copy()
        if isinstance(working_window, Window_List):
            working_image = Model_Image_List(
                [Model_Image(window=window) for window in working_window]
            )
        else:
            working_image = Model_Image(window=working_window)
=======
        if window is None:
            window = image.window

        working_image = image[window].blank_copy()
>>>>>>> f6e06421

        if parameters is None:
            parameters = self.parameters

        for model in self.models.values():
            if window is not None and isinstance(window, Window_List):
                indices = self.target.match_indices(model.target)
                if isinstance(indices, (tuple, list)):
                    use_window = Window_List(
                        window_list=list(window.window_list[ind] for ind in indices)
                    )
                else:
                    use_window = window.window_list[indices]
            else:
                use_window = window
            if sample_window:
                # Will sample the model fit window then add to the image
                working_image += model(window=use_window, parameters=parameters[model.name])
            else:
                # Will sample the entire image
                model(working_image, window=use_window, parameters=parameters[model.name])
<<<<<<< HEAD
=======

>>>>>>> f6e06421
        if self.normalize_psf:
            working_image.data /= working_image.data.sum()
        image += working_image
        return image<|MERGE_RESOLUTION|>--- conflicted
+++ resolved
@@ -1,10 +1,7 @@
 from typing import Optional
 
 from .group_model_object import Group_Model
-<<<<<<< HEAD
-=======
 from ..image import PSF_Image
->>>>>>> f6e06421
 from ..image import PSF_Image, Image, Window, Model_Image, Model_Image_List, Window_List
 from ..errors import InvalidTarget
 from ..param import Parameter_Node
@@ -36,7 +33,7 @@
     @target.setter
     def target(self, tar):
         if not (tar is None or isinstance(tar, PSF_Image)):
-            raise InvalidTarget("Group_Model target must be a PSF_Image instance.")
+            raise InvalidTarget("PSF_Group_Model target must be a PSF_Image instance.")
         self._target = tar
 
         if hasattr(self, "models"):
@@ -56,21 +53,10 @@
             image = self.make_model_image(window=window)
         else:
             sample_window = False
-<<<<<<< HEAD
-
-        working_window = image.window.copy()
-        if isinstance(working_window, Window_List):
-            working_image = Model_Image_List(
-                [Model_Image(window=window) for window in working_window]
-            )
-        else:
-            working_image = Model_Image(window=working_window)
-=======
         if window is None:
             window = image.window
 
         working_image = image[window].blank_copy()
->>>>>>> f6e06421
 
         if parameters is None:
             parameters = self.parameters
@@ -92,10 +78,6 @@
             else:
                 # Will sample the entire image
                 model(working_image, window=use_window, parameters=parameters[model.name])
-<<<<<<< HEAD
-=======
-
->>>>>>> f6e06421
         if self.normalize_psf:
             working_image.data /= working_image.data.sum()
         image += working_image
