--- conflicted
+++ resolved
@@ -113,10 +113,6 @@
 
     def __init__(self, *, name=None, **kwargs):
         self._target_identity = None
-<<<<<<< HEAD
-=======
-
->>>>>>> f6e06421
         self.psf = None
         self.psf_aux_image = None
 
@@ -350,10 +346,6 @@
             # Add the sampled/integrated/convolved pixels to the requested image
             working_upscale = torch.round(image.pixel_length / working_window.pixel_length).int()
             working_image = working_image.crop(psf.psf_border_int).reduce(working_upscale)
-<<<<<<< HEAD
-
-=======
->>>>>>> f6e06421
         else:
             # Create an image to store pixel samples
             working_image = Model_Image(pixelscale=image.pixelscale, window=working_window)
