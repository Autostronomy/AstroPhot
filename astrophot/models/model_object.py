--- conflicted
+++ resolved
@@ -5,7 +5,6 @@
 from torch.autograd.functional import jacobian
 import numpy as np
 import torch
-import matplotlib.pyplot as plt
 
 from .core_model import AstroPhot_Model
 from ..image import (
@@ -74,7 +73,9 @@
     psf_subpixel_shift = "bilinear"  # bilinear, lanczos:2, lanczos:3, lanczos:5, none
 
     # Method for initial sampling of model
-    sampling_mode = "midpoint"  # midpoint, trapezoid, simpsons, quad:x (where x is a positive integer)
+    sampling_mode = (
+        "midpoint"  # midpoint, trapezoid, simpsons, quad:x (where x is a positive integer)
+    )
 
     # Level to which each pixel should be evaluated
     sampling_tolerance = 1e-2
@@ -134,9 +135,7 @@
             self.load(kwargs["filename"], new_name=name)
             return
 
-        self.parameter_specs = self.build_parameter_specs(
-            kwargs.get("parameters", None)
-        )
+        self.parameter_specs = self.build_parameter_specs(kwargs.get("parameters", None))
         with torch.no_grad():
             self.build_parameters()
             if isinstance(kwargs.get("parameters", None), torch.Tensor):
@@ -211,7 +210,7 @@
         # Use center of window if a center hasn't been set yet
         if parameters["center"].value is None:
             with (
-                Param_Unlock(parameters["center"]), 
+                Param_Unlock(parameters["center"]),
                 Param_SoftLimits(parameters["center"]),
             ):
                 parameters["center"].value = self.window.center
@@ -232,9 +231,7 @@
             ),
             target_area.data.detach().cpu().numpy(),
         )
-        if np.any(np.array(COM) < 0) or np.any(
-            np.array(COM) >= np.array(target_area.data.shape)
-        ):
+        if np.any(np.array(COM) < 0) or np.any(np.array(COM) >= np.array(target_area.data.shape)):
             AP_config.ap_logger.warning("center of mass failed, using center of window")
             return
         COM = (COM[1], COM[0])
@@ -253,11 +250,7 @@
         X: Optional[torch.Tensor] = None,
         Y: Optional[torch.Tensor] = None,
         image: Optional[Image] = None,
-<<<<<<< HEAD
         parameters: Parameter_Node = None,
-=======
-        parameters: "Parameter_Node" = None,
->>>>>>> d20b2cb7
         **kwargs,
     ):
         """Evaluate the model on every pixel in the given image. The
@@ -331,9 +324,7 @@
                 psf = PSF_Image(
                     data=psf.data,
                     pixelscale=psf.pixelscale,
-                    psf_upscale=torch.round(
-                        image.pixel_length / psf.pixel_length
-                    ).int(),
+                    psf_upscale=torch.round(image.pixel_length / psf.pixel_length).int(),
                 )
             else:
                 psf = self.psf
@@ -342,9 +333,7 @@
             # Determine the pixels scale at which to evalaute, this is smaller if the PSF is upscaled
             working_pixelscale = image.pixelscale / psf.psf_upscale
             # Make the image object to which the samples will be tracked
-            working_image = Model_Image(
-                pixelscale=working_pixelscale, window=working_window
-            )
+            working_image = Model_Image(pixelscale=working_pixelscale, window=working_window)
             # Sub pixel shift to align the model with the center of a pixel
             if self.psf_subpixel_shift != "none":
                 pixel_center = working_image.plane_to_pixel(parameters["center"].value)
@@ -368,23 +357,17 @@
             working_image.data += deep
 
             # Convolve the PSF
-            self._sample_convolve(
-                working_image, center_shift, psf, self.psf_subpixel_shift
-            )
+            self._sample_convolve(working_image, center_shift, psf, self.psf_subpixel_shift)
 
             # Shift image back to align with original pixel grid
             if self.psf_subpixel_shift != "none":
                 working_image.header.pixel_shift(-center_shift)
             # Add the sampled/integrated/convolved pixels to the requested image
-            working_image = working_image.reduce(psf.psf_upscale).crop(
-                psf.psf_border_int
-            )
+            working_image = working_image.reduce(psf.psf_upscale).crop(psf.psf_border_int)
 
         else:
             # Create an image to store pixel samples
-            working_image = Model_Image(
-                pixelscale=image.pixelscale, window=working_window
-            )
+            working_image = Model_Image(pixelscale=image.pixelscale, window=working_window)
             # Evaluate the model on the image
             reference, deep = self._sample_init(
                 image=working_image,
@@ -451,10 +434,7 @@
             window = self.window & window
 
         # skip jacobian calculation if no parameters match criteria
-        if (
-            torch.sum(self.parameters.vector_mask()) == 0
-            or window.overlap_frac(self.window) <= 0
-        ):
+        if torch.sum(self.parameters.vector_mask()) == 0 or window.overlap_frac(self.window) <= 0:
             return self.target[window].jacobian_image()
 
         # Set the parameters if provided and check the size of the parameter list
@@ -594,9 +574,7 @@
     @target.setter
     def target(self, tar):
         if not (tar is None or isinstance(tar, Target_Image)):
-            raise InvalidTarget(
-                "AstroPhot_Model target must be a Target_Image instance."
-            )
+            raise InvalidTarget("AstroPhot_Model target must be a Target_Image instance.")
 
         # If a target image list is assigned, pick out the target appropriate for this model
         if isinstance(tar, Target_Image_List) and self._target_identity is not None:
