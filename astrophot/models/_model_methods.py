--- conflicted
+++ resolved
@@ -21,10 +21,7 @@
     single_quad_integrate,
 )
 from ..errors import SpecificationConflict
-<<<<<<< HEAD
 from .core_model import AstroPhot_Model
-=======
->>>>>>> d44475af
 from .. import AP_config
 
 
@@ -125,14 +122,9 @@
         X, Y = Coords - center[..., None, None]
         dens = self.evaluate_model(X=X, Y=Y, image=image, parameters=parameters)
         kernel = (
-            torch.ones(
-                (1, 1, 2, 2), dtype=AP_config.ap_dtype, device=AP_config.ap_device
-            )
-            / 4.0
-        )
-        trapz = torch.nn.functional.conv2d(
-            dens.view(1, 1, *dens.shape), kernel, padding="valid"
-        )
+            torch.ones((1, 1, 2, 2), dtype=AP_config.ap_dtype, device=AP_config.ap_device) / 4.0
+        )
+        trapz = torch.nn.functional.conv2d(dens.view(1, 1, *dens.shape), kernel, padding="valid")
         trapz = trapz.squeeze()
         kernel = curvature_kernel(AP_config.ap_dtype, AP_config.ap_device)
         curvature = torch.nn.functional.pad(
@@ -186,7 +178,8 @@
         )
     return deep
 
-def _shift_psf(self, psf, shift, shift_method="bilinear", keep_pad = True):
+
+def _shift_psf(self, psf, shift, shift_method="bilinear", keep_pad=True):
     if shift_method == "bilinear":
         psf_data = torch.nn.functional.pad(psf.data, (1, 1, 1, 1))
         X, Y = torch.meshgrid(
@@ -206,8 +199,8 @@
         )
         shift_psf = interp2d(psf_data, X.clone(), Y.clone())
         if not keep_pad:
-            shift_psf = shift_psf[1:-1,1:-1]
-               
+            shift_psf = shift_psf[1:-1, 1:-1]
+
     elif "lanczos" in shift_method:
         lanczos_order = int(shift_method[shift_method.find(":") + 1 :])
         psf_data = torch.nn.functional.pad(
@@ -226,10 +219,11 @@
             padding="same",
         ).squeeze()
         if not keep_pad:
-            shift_psf = shift_psf[lanczos_order:-lanczos_order,lanczos_order:-lanczos_order]
+            shift_psf = shift_psf[lanczos_order:-lanczos_order, lanczos_order:-lanczos_order]
     else:
         raise SpecificationConflict(f"unrecognized subpixel shift method: {shift_method}")
     return shift_psf
+
 
 def _sample_convolve(self, image, shift, psf, shift_method="bilinear"):
     """
@@ -242,7 +236,7 @@
     else:
         shift_psf = psf.data
     shift_psf = shift_psf / torch.sum(shift_psf)
-    
+
     if self.psf_convolve_mode == "fft":
         image.data = fft_convolve_torch(image.data, shift_psf, img_prepadded=True)
     elif self.psf_convolve_mode == "direct":
@@ -257,6 +251,7 @@
     else:
         raise ValueError(f"unrecognized psf_convolve_mode: {self.psf_convolve_mode}")
 
+
 @torch.no_grad()
 def jacobian(
     self,
@@ -286,7 +281,7 @@
       window (Optional[Window]): A window object specifying the region of interest
                                  in the image.
       **kwargs: Additional keyword arguments.
-    
+
     Returns:
       Jacobian_Image: A Jacobian_Image object containing the computed Jacobian matrix.
 
@@ -329,7 +324,9 @@
             as_representation=as_representation,
             window=window,
         ).data,
-        self.parameters.vector_representation().detach() if as_representation else self.parameters.vector_values().detach(),
+        self.parameters.vector_representation().detach()
+        if as_representation
+        else self.parameters.vector_values().detach(),
         strategy="forward-mode",
         vectorize=True,
         create_graph=False,
@@ -341,6 +338,7 @@
         data=full_jac,
     )
     return jac_img
+
 
 @torch.no_grad()
 def _chunk_image_jacobian(
@@ -351,7 +349,7 @@
     **kwargs,
 ):
     """Evaluates the Jacobian in smaller chunks to reduce memory usage.
-    
+
     For models acting on large windows it can be prohibitive to build
     the full Jacobian in a single pass. Instead this function breaks
     the image into chunks as determined by `self.image_chunksize`
@@ -362,27 +360,32 @@
     `self.jacobian` function when appropriate.
 
     """
-        
+
     pids = self.parameters.vector_identities()
     jac_img = self.target[window].jacobian_image(
         parameters=pids,
     )
-    
+
     pixel_shape = window.pixel_shape.detach().cpu().numpy()
     Ncells = np.int64(np.round(np.ceil(pixel_shape / self.image_chunksize)))
     cellsize = np.int64(np.round(window.pixel_shape / Ncells))
-        
+
     for nx in range(Ncells[0]):
         for ny in range(Ncells[1]):
             subwindow = window.copy()
-            subwindow.crop_to_pixel(((cellsize[0]*nx, min(pixel_shape[0],cellsize[0]*(nx+1))), (cellsize[1]*ny, min(pixel_shape[1], cellsize[1]*(ny+1)))))
+            subwindow.crop_to_pixel(
+                (
+                    (cellsize[0] * nx, min(pixel_shape[0], cellsize[0] * (nx + 1))),
+                    (cellsize[1] * ny, min(pixel_shape[1], cellsize[1] * (ny + 1))),
+                )
+            )
             jac_img += self.jacobian(
                 parameters=None,
                 as_representation=as_representation,
                 window=subwindow,
                 **kwargs,
             )
-            
+
     return jac_img
 
 
@@ -409,10 +412,10 @@
     jac_img = self.target[window].jacobian_image(
         parameters=pids,
     )
-    
+
     for ichunk in range(0, len(pids), self.jacobian_chunksize):
-        mask = torch.zeros(len(pids), dtype = torch.bool, device = AP_config.ap_device)
-        mask[ichunk:ichunk+self.jacobian_chunksize] = True
+        mask = torch.zeros(len(pids), dtype=torch.bool, device=AP_config.ap_device)
+        mask[ichunk : ichunk + self.jacobian_chunksize] = True
         with Param_Mask(self.parameters, mask):
             jac_img += self.jacobian(
                 parameters=None,
@@ -420,10 +423,11 @@
                 window=window,
                 **kwargs,
             )
-            
+
     return jac_img
 
-def load(self, filename: Union[str, dict, io.TextIOBase] = "AstroPhot.yaml", new_name = None):
+
+def load(self, filename: Union[str, dict, io.TextIOBase] = "AstroPhot.yaml", new_name=None):
     """Used to load the model from a saved state.
 
     Sets the model window to the saved value and updates all
@@ -457,7 +461,7 @@
     # Re-create the aux PSF model if there was one
     if "psf" in state:
         if state["psf"].get("type", "AstroPhot_Model") == "PSF_Image":
-            self.psf = PSF_Image(state = state["psf"])
+            self.psf = PSF_Image(state=state["psf"])
         else:
             print(state["psf"])
             state["psf"]["parameters"] = self.parameters[state["psf"]["name"]]
