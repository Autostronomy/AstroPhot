--- conflicted
+++ resolved
@@ -197,17 +197,7 @@
         if parameters is None:
             parameters = self.parameters
 
-<<<<<<< HEAD
-        working_window = image.window.copy()
-        if isinstance(working_window, Window_List):
-            working_image = Model_Image_List(
-                [Model_Image(window=window) for window in working_window]
-            )
-        else:
-            working_image = Model_Image(window=working_window)
-=======
         working_image = image[window].blank_copy()
->>>>>>> f6e06421
 
         for model in self.models.values():
             if window is not None and isinstance(window, Window_List):
@@ -226,11 +216,6 @@
             else:
                 # Will sample the entire image
                 model(working_image, window=use_window, parameters=parameters[model.name])
-<<<<<<< HEAD
-=======
-
-        image += working_image
->>>>>>> f6e06421
 
         image += working_image
         return image
