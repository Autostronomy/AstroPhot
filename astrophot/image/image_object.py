--- conflicted
+++ resolved
@@ -10,11 +10,7 @@
 from .window_object import Window, Window_List
 from .image_header import Image_Header
 from .. import AP_config
-<<<<<<< HEAD
-from ..errors import SpecificationConflict, ConflicingWCS, InvalidData
-=======
-from ..errors import SpecificationConflict, ConflicingWCS, InvalidWindow
->>>>>>> d44475af
+from ..errors import SpecificationConflict, ConflicingWCS, InvalidData, InvalidWindow
 
 __all__ = ["Image", "Image_List"]
 
@@ -83,7 +79,7 @@
         self._data = None
 
         if state is not None:
-            self.header = Image_Header(state = state["header"])
+            self.header = Image_Header(state=state["header"])
         elif fits_state is not None:
             self.set_fits_state(fits_state)
             return
@@ -116,13 +112,13 @@
             # set the data
             if data is None:
                 self.data = torch.zeros(
-                    torch.flip(self.window.pixel_shape,(0,)).detach().cpu().tolist(),
+                    torch.flip(self.window.pixel_shape, (0,)).detach().cpu().tolist(),
                     dtype=AP_config.ap_dtype,
                     device=AP_config.ap_device,
                 )
             else:
                 self.data = data
-            
+
             self.to()
 
         # # Check that image data and header are in agreement (this requires talk back from GPU to CPU so is only used for testing)
@@ -142,24 +138,34 @@
 
     def world_to_plane(self, *args, **kwargs):
         return self.window.world_to_plane(*args, **kwargs)
+
     def plane_to_world(self, *args, **kwargs):
         return self.window.plane_to_world(*args, **kwargs)
+
     def plane_to_pixel(self, *args, **kwargs):
         return self.window.plane_to_pixel(*args, **kwargs)
+
     def pixel_to_plane(self, *args, **kwargs):
         return self.window.pixel_to_plane(*args, **kwargs)
+
     def plane_to_pixel_delta(self, *args, **kwargs):
         return self.window.plane_to_pixel_delta(*args, **kwargs)
+
     def pixel_to_plane_delta(self, *args, **kwargs):
         return self.window.pixel_to_plane_delta(*args, **kwargs)
+
     def world_to_pixel(self, *args, **kwargs):
         return self.window.world_to_pixel(*args, **kwargs)
+
     def pixel_to_world(self, *args, **kwargs):
         return self.window.pixel_to_world(*args, **kwargs)
+
     def get_coordinate_meshgrid(self):
         return self.window.get_coordinate_meshgrid()
+
     def get_coordinate_corner_meshgrid(self):
         return self.window.get_coordinate_corner_meshgrid()
+
     def get_coordinate_simps_meshgrid(self):
         return self.window.get_coordinate_simps_meshgrid()
 
@@ -192,7 +198,7 @@
             torch.Tensor: A 1D tensor of shape (2,) containing the (x, y) coordinates of the center.
         """
         return self.header.window.center
-    
+
     @property
     def size(self) -> torch.Tensor:
         """
@@ -235,9 +241,7 @@
         """Set the image data."""
         self.set_data(data)
 
-    def set_data(
-        self, data: Union[torch.Tensor, np.ndarray], require_shape: bool = True
-    ):
+    def set_data(self, data: Union[torch.Tensor, np.ndarray], require_shape: bool = True):
         """
         Set the image data.
 
@@ -249,18 +253,16 @@
             SpecificationConflict: If `require_shape` is `True` and the shape of the data is different from the current data.
         """
         if self._data is not None and require_shape and data.shape != self._data.shape:
-            raise SpecificationConflict(f"Attempting to change image data with tensor that has a different shape! ({data.shape} vs {self._data.shape}) Use 'require_shape = False' if this is desired behaviour.")
-        
+            raise SpecificationConflict(
+                f"Attempting to change image data with tensor that has a different shape! ({data.shape} vs {self._data.shape}) Use 'require_shape = False' if this is desired behaviour."
+            )
+
         if data is None:
-            self.data = torch.tensor(
-                (), dtype=AP_config.ap_dtype, device=AP_config.ap_device
-            )
+            self.data = torch.tensor((), dtype=AP_config.ap_dtype, device=AP_config.ap_device)
         elif isinstance(data, torch.Tensor):
             self._data = data.to(dtype=AP_config.ap_dtype, device=AP_config.ap_device)
         else:
-            self._data = torch.as_tensor(
-                data, dtype=AP_config.ap_dtype, device=AP_config.ap_device
-            )
+            self._data = torch.as_tensor(data, dtype=AP_config.ap_dtype, device=AP_config.ap_device)
 
     def copy(self, **kwargs):
         """Produce a copy of this image with all of the same properties. This
@@ -357,7 +359,9 @@
             scale: factor by which to condense the image pixels. Each scale X scale region will be summed [int]
 
         """
-        if not isinstance(scale, int) and not (isinstance(scale, torch.Tensor) and scale.dtype is torch.int32):
+        if not isinstance(scale, int) and not (
+            isinstance(scale, torch.Tensor) and scale.dtype is torch.int32
+        ):
             raise SpecificationConflict(f"Reduce scale must be an integer! not {type(scale)}")
         if scale == 1:
             return self
@@ -392,7 +396,7 @@
         return state
 
     def set_state(self, state):
-        self.set_data(state["data"], require_shape = False)
+        self.set_data(state["data"], require_shape=False)
         self.header.set_state(state["header"])
 
     def get_fits_state(self):
@@ -408,14 +412,12 @@
                 self.set_data(np.array(state["DATA"], dtype=np.float64), require_shape=False)
                 self.header.set_fits_state(state["HEADER"])
                 break
-        
-    def save(self, filename = None, overwrite=True):
+
+    def save(self, filename=None, overwrite=True):
         states = self.get_fits_state()
-        img_list = [
-            fits.PrimaryHDU(states[0]["DATA"], header = fits.Header(states[0]["HEADER"]))
-        ]
+        img_list = [fits.PrimaryHDU(states[0]["DATA"], header=fits.Header(states[0]["HEADER"]))]
         for state in states[1:]:
-            img_list.append(fits.ImageHDU(state["DATA"], header = fits.Header(state["HEADER"])))
+            img_list.append(fits.ImageHDU(state["DATA"], header=fits.Header(state["HEADER"])))
         hdul = fits.HDUList(img_list)
         if filename is not None:
             hdul.writeto(filename, overwrite=overwrite)
@@ -425,7 +427,7 @@
         hdul = fits.open(filename)
         states = list({"DATA": hdu.data, "HEADER": hdu.header} for hdu in hdul)
         self.set_fits_state(states)
-        
+
     def __sub__(self, other):
         if isinstance(other, Image):
             new_img = self[other.window].copy()
@@ -479,11 +481,11 @@
 
 
 class Image_List(Image):
-    def __init__(self, image_list, window = None):
+    def __init__(self, image_list, window=None):
         self.image_list = list(image_list)
         self.check_wcs()
         self.window = window
-        
+
     def check_wcs(self):
         """Ensure the WCS systems being used by all the windows in this list
         are consistent with each other. They should all project world
@@ -492,13 +494,19 @@
         """
         ref = torch.stack(tuple(I.window.reference_radec for I in self.image_list))
         if not torch.allclose(ref, ref[0]):
-            raise ConflicingWCS("Reference (world) coordinate mismatch! All images in Image_List are not on the same tangent plane! Likely serious coordinate mismatch problems. See the coordinates page in the documentation for what this means.")
+            raise ConflicingWCS(
+                "Reference (world) coordinate mismatch! All images in Image_List are not on the same tangent plane! Likely serious coordinate mismatch problems. See the coordinates page in the documentation for what this means."
+            )
         ref = torch.stack(tuple(I.window.reference_planexy for I in self.image_list))
         if not torch.allclose(ref, ref[0]):
-            raise ConflicingWCS("Reference (tangent plane) coordinate mismatch! All images in Image_List are not on the same tangent plane! Likely serious coordinate mismatch problems. See the coordinates page in the documentation for what this means.")
+            raise ConflicingWCS(
+                "Reference (tangent plane) coordinate mismatch! All images in Image_List are not on the same tangent plane! Likely serious coordinate mismatch problems. See the coordinates page in the documentation for what this means."
+            )
 
         if len(set(I.window.projection for I in self.image_list)) > 1:
-            raise ConflicingWCS("Projection mismatch! All images in Image_List are not on the same tangent plane! Likely serious coordinate mismatch problems. See the coordinates page in the documentation for what this means.")
+            raise ConflicingWCS(
+                "Projection mismatch! All images in Image_List are not on the same tangent plane! Likely serious coordinate mismatch problems. See the coordinates page in the documentation for what this means."
+            )
 
     @property
     def window(self):
@@ -508,13 +516,13 @@
     def window(self, window):
         if window is None:
             return
-        
+
         if not isinstance(window, Window_List):
             raise InvalidWindow("Target_List must take a Window_List object as its window")
-        
+
         for i in range(len(self.image_list)):
             self.image_list[i] = self.image_list[i][window.window_list[i]]
-            
+
     @property
     def pixelscale(self):
         return tuple(image.pixelscale for image in self.image_list)
@@ -553,9 +561,7 @@
                 if other.identity == self_image.identity:
                     return i
             else:
-                raise ValueError(
-                    "Could not find identity match between image list and input image"
-                )
+                raise ValueError("Could not find identity match between image list and input image")
         raise NotImplementedError(f"Image_List cannot get index for {type(other)}")
 
     def to(self, dtype=None, device=None):
@@ -574,9 +580,7 @@
         return tuple(image.get_coordinate_meshgrid() for image in self.image_list)
 
     def get_coordinate_corner_meshgrid(self):
-        return tuple(
-            image.get_coordinate_corner_meshgrid() for image in self.image_list
-        )
+        return tuple(image.get_coordinate_corner_meshgrid() for image in self.image_list)
 
     def get_coordinate_simps_meshgrid(self):
         return tuple(image.get_coordinate_simps_meshgrid() for image in self.image_list)
@@ -650,14 +654,10 @@
         raise ValueError("Unrecognized Image_List getitem request!")
 
     def __str__(self):
-        return f"image list of:\n" + "\n".join(
-            image.__str__() for image in self.image_list
-        )
+        return f"image list of:\n" + "\n".join(image.__str__() for image in self.image_list)
 
     def __repr__(self):
-        return f"image list of:\n" + "\n".join(
-            image.__repr__() for image in self.image_list
-        )
+        return f"image list of:\n" + "\n".join(image.__repr__() for image in self.image_list)
 
     def __iter__(self):
         return (img for img in self.image_list)
