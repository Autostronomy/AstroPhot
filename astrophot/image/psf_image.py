from typing import List, Optional, Union

import torch
import numpy as np
from torch.nn.functional import avg_pool2d

from .image_object import Image, Image_List
from astropy.io import fits
from .. import AP_config
from ..errors import SpecificationConflict, InvalidData

__all__ = ["PSF_Image"]


class PSF_Image(Image):
    """Image object which represents a model of PSF (Point Spread Function).

    PSF_Image inherits from the base Image class and represents the model of a point spread function.
    The point spread function characterizes the response of an imaging system to a point source or point object.

    The shape of the PSF data must be odd.

    Attributes:
        data (torch.Tensor): The image data of the PSF.
        psf_upscale (torch.Tensor): Upscaling factor of the PSF. Default is 1.
        identity (str): The identity of the image. Default is None.

    Methods:
        psf_border_int: Calculates and returns the convolution border size of the PSF image in integer format.
        psf_border: Calculates and returns the convolution border size of the PSF image in the units of pixelscale.
        _save_image_list: Saves the image list to the PSF HDU header.
        reduce: Reduces the size of the image using a given scale factor.
    """

    def __init__(self, *args, **kwargs):
        """
        Initializes the PSF_Image class.

        Args:
            *args: Variable length argument list.
            **kwargs: Arbitrary keyword arguments.
                psf_upscale (int, optional): Upscaling factor of the PSF. Default is 1.
                band (str, optional): The band of the image. Default is None.
        """
        self.psf_upscale = torch.as_tensor(
            kwargs.get("psf_upscale", 1), dtype=torch.int32, device=AP_config.ap_device
        )
        super().__init__(*args, **kwargs)
<<<<<<< HEAD
        self.window.reference_radec = (0,0)
        self.window.reference_planexy = (0,0)
        self.window.reference_imageij = np.flip(np.array(self.data.shape, dtype = float) - 1.) / 2
        self.window.reference_imagexy = (0,0)
        assert torch.all(
            (torch.tensor(self.data.shape) % 2) == 1
        ), "psf must have odd shape"
=======
        self.reference_radec = (0,0)
        self.reference_planexy = (0,0)
        self.reference_imageij = np.flip(np.array(self.data.shape, dtype = float) - 1.) / 2
        self.reference_imagexy = (0,0)
>>>>>>> 8f720555

    def set_data(
        self, data: Union[torch.Tensor, np.ndarray], require_shape: bool = True
    ):
        super().set_data(data = data, require_shape = require_shape)
        
        if torch.any(
            (torch.tensor(self.data.shape) % 2) != 1
        ):
            raise SpecificationConflict(f"psf must have odd shape, not {self.data.shape}")
        if torch.any(self.data < 0):
            raise InvalidData("PSF image should have positive values.")
        
    @property
    def psf_border_int(self):
        """Calculates and returns the border size of the PSF image in integer
        format. This is the border used for padding before convolution.

        Returns:
            torch.Tensor: The border size of the PSF image in integer format.

        """
        return torch.ceil(
            (
                1
                + torch.flip(
                    torch.tensor(
                        self.data.shape,
                        dtype=AP_config.ap_dtype,
                        device=AP_config.ap_device,
                    ),
                    (0,),
                )
                / self.psf_upscale
            )
            / 2
        ).int()

    def _save_image_list(self, image_list, psf_header):
        """Saves the image list to the PSF HDU header.

        Args:
            image_list (list): The list of images to be saved.
            psf_header (astropy.io.fits.Header): The header of the PSF HDU.
        """
        psf_header["IMAGE"] = "PSF"
        psf_header["UPSCALE"] = int(self.psf_upscale.detach().cpu().item())
        image_list.append(
            fits.ImageHDU(self.data.detach().cpu().numpy(), header=psf_header)
        )

    def copy(self, **kwargs):
        """Creates a copy of the PSF_Image instance.

        This method generates a copy of the PSF_Image object while maintaining the 'psf_upscale' and 'band' properties.

        Args:
            **kwargs: Arbitrary keyword arguments.

        Returns:
            PSF_Image: A copy of the current PSF_Image instance.
        """
        return super().copy(
            psf_upscale=self.psf_upscale,
        )

    def blank_copy(self, **kwargs):
        """Creates a blank copy of the PSF_Image instance.

        This method generates a blank copy of the PSF_Image object while maintaining the 'psf_upscale' and 'band' properties.

        Args:
            **kwargs: Arbitrary keyword arguments.

        Returns:
            PSF_Image: A blank copy of the current PSF_Image instance with the same properties but no data.
        """
        return super().blank_copy(
            psf_upscale=self.psf_upscale,
        )

    def get_window(self, **kwargs):
        """Returns the window of the PSF_Image instance.

        This method returns the window of the PSF_Image object while maintaining the 'psf_upscale' and 'band' properties.

        Args:
            **kwargs: Arbitrary keyword arguments.

        Returns:
            Window: The window associated with the PSF_Image instance.
        """
        return super().get_window(
            psf_upscale=self.psf_upscale,
        )

    def to(self, dtype=None, device=None):
        """Transfers the PSF_Image instance to the specified device and modifies its data type.

        This method changes the data type of the PSF_Image object and moves it to a specified device.
        If no device is provided, it defaults to 'AP_config.ap_device'.

        Args:
            dtype (torch.dtype, optional): The desired data type to which the PSF_Image instance should be converted.
            device (torch.device, optional): The desired device to which the PSF_Image instance should be moved.
        """
        if device is None:
            device = AP_config.ap_device
        self.psf_upscale = self.psf_upscale.to(device=device)
        super().to(dtype=dtype, device=device)

    def reduce(self, scale, **kwargs):
        """Reduces the size of the image using a given scale factor.

        This method is used to perform a reduction in the size of the PSF image. The new upscaling factor
        is calculated by dividing the existing upscaling factor with the provided scale factor.

        Args:
            scale (float): The scale factor by which the size of the PSF image needs to be reduced.
            **kwargs: Arbitrary keyword arguments. This can be used to pass additional parameters required by the method.

        Returns:
            PSF_Image: A new instance of PSF_Image class with the reduced image size.
        """
        return super().reduce(scale, psf_upscale=self.psf_upscale / scale, **kwargs)

    def expand(self, padding):
        raise NotImplementedError("expand not available for PSF_Image")<|MERGE_RESOLUTION|>--- conflicted
+++ resolved
@@ -46,7 +46,6 @@
             kwargs.get("psf_upscale", 1), dtype=torch.int32, device=AP_config.ap_device
         )
         super().__init__(*args, **kwargs)
-<<<<<<< HEAD
         self.window.reference_radec = (0,0)
         self.window.reference_planexy = (0,0)
         self.window.reference_imageij = np.flip(np.array(self.data.shape, dtype = float) - 1.) / 2
@@ -54,12 +53,6 @@
         assert torch.all(
             (torch.tensor(self.data.shape) % 2) == 1
         ), "psf must have odd shape"
-=======
-        self.reference_radec = (0,0)
-        self.reference_planexy = (0,0)
-        self.reference_imageij = np.flip(np.array(self.data.shape, dtype = float) - 1.) / 2
-        self.reference_imagexy = (0,0)
->>>>>>> 8f720555
 
     def set_data(
         self, data: Union[torch.Tensor, np.ndarray], require_shape: bool = True
